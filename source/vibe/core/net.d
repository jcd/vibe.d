/**
	TCP/UDP connection and server handling.

	Copyright: © 2012 RejectedSoftware e.K.
	Authors: Sönke Ludwig
	License: Subject to the terms of the MIT license, as written in the included LICENSE.txt file.
*/
module vibe.core.net;

public import vibe.core.driver;

import vibe.core.log;

import core.sys.posix.netinet.in_;
import core.time;
import std.exception;
import std.functional;
import std.string;
version(Windows) import std.c.windows.winsock;


/**
	Resolves the given host name/IP address string.

	Setting use_dns to false will only allow IP address strings but also guarantees
	that the call will not block.
*/
NetworkAddress resolveHost(string host, ushort address_family = AF_UNSPEC, bool use_dns = true)
{
	return getEventDriver().resolveHost(host, address_family, use_dns);
}


/**
	Starts listening on the specified port.

	'connection_callback' will be called for each client that connects to the
	server socket. Each new connection gets its own fiber. The stream parameter
	then allows to perform blocking I/O on the client socket.

	The address parameter can be used to specify the network
	interface on which the server socket is supposed to listen for connections.
	By default, all IPv4 and IPv6 interfaces will be used.
*/
TCPListener[] listenTCP(ushort port, void delegate(TCPConnection stream) connection_callback, TCPListenOptions options = TCPListenOptions.defaults)
{
	TCPListener[] ret;
	try ret ~= listenTCP(port, connection_callback, "::", options);
	catch (Exception e) logDiagnostic("Failed to listen on \"::\": %s", e.msg);
	try ret ~= listenTCP(port, connection_callback, "0.0.0.0", options);
	catch (Exception e) logDiagnostic("Failed to listen on \"0.0.0.0\": %s", e.msg);
	enforce(ret.length > 0, format("Failed to listen on all interfaces on port %s", port));
	return ret;
}
/// ditto
TCPListener listenTCP(ushort port, void delegate(TCPConnection stream) connection_callback, string address, TCPListenOptions options = TCPListenOptions.defaults)
{
	return getEventDriver().listenTCP(port, connection_callback, address, options);
}

/// Compatibility alias, will be deprecated soon.
alias listenTcp = listenTCP;

/**
	Starts listening on the specified port.

	This function is the same as listenTCP but takes a function callback instead of a delegate.
*/
TCPListener[] listenTCP_s(ushort port, void function(TCPConnection stream) connection_callback, TCPListenOptions options = TCPListenOptions.defaults)
{
	return listenTCP(port, toDelegate(connection_callback), options);
}
/// ditto
TCPListener listenTCP_s(ushort port, void function(TCPConnection stream) connection_callback, string address, TCPListenOptions options = TCPListenOptions.defaults)
{
	return listenTCP(port, toDelegate(connection_callback), address, options);
}

/// Compatibility alias, will be deprecated soon.
alias listenTcpS = listenTCP_s;

/**
	Establishes a connection to the given host/port.
*/
TCPConnection connectTCP(string host, ushort port)
{
	return getEventDriver().connectTCP(host, port);
}

/// Compatibility alias, will be deprecated soon.
alias connectTcp = connectTCP;


/**
	Creates a bound UDP socket suitable for sending and receiving packets.
*/
UDPConnection listenUDP(ushort port, string bind_address = "0.0.0.0")
{
	return getEventDriver().listenUDP(port, bind_address);
}

/// Compatibility alias, will be deprecated soon.
alias listenUdp = listenUDP;


/**
	Represents a network/socket address.
*/
struct NetworkAddress {
	private union {
		sockaddr addr;
		sockaddr_in addr_ip4;
		sockaddr_in6 addr_ip6;
	}

	/** Family (AF_) of the socket address.
	*/
	@property ushort family() const nothrow { return addr.sa_family; }
	/// ditto
	@property void family(ushort val) nothrow { addr.sa_family = cast(ubyte)val; }

	/** The port in host byte order.
	*/
	@property ushort port()
	const {
		switch(this.family){
			default: assert(false, "port() called for invalid address family.");
			case AF_INET: return ntohs(addr_ip4.sin_port);
			case AF_INET6: return ntohs(addr_ip6.sin6_port);
		}
	}
	/// ditto
	@property void port(ushort val)
	{
		switch(this.family){
			default: assert(false, "port() called for invalid address family.");
			case AF_INET: addr_ip4.sin_port = htons(val); break;
			case AF_INET6: addr_ip6.sin6_port = htons(val); break;
		}
	}

	/** A pointer to a sockaddr struct suitable for passing to socket functions.
	*/
	@property inout(sockaddr)* sockAddr() inout nothrow { return &addr; }

	/** Size of the sockaddr struct that is returned by sockAddr().
	*/
	@property int sockAddrLen() const nothrow {
		switch(this.family){
			default: assert(false, "sockAddrLen() called for invalid address family.");
			case AF_INET: return addr_ip4.sizeof;
			case AF_INET6: return addr_ip6.sizeof;
		}
	}

	@property inout(sockaddr_in)* sockAddrInet4() inout { enforce(family == AF_INET); return &addr_ip4; }
	@property inout(sockaddr_in6)* sockAddrInet6() inout { enforce(family == AF_INET6); return &addr_ip6; }
}


/**
	Represents a single TCP connection.
*/
<<<<<<< HEAD
interface TCPConnection : Stream, EventedObject {
=======
interface TCPConnection : Stream {
>>>>>>> b7988d89
	/// Used to disable Nagle's algorithm.
	@property void tcpNoDelay(bool enabled);
	/// ditto
	@property bool tcpNoDelay() const;

	/// Controls the read time out after which the connection is closed automatically.
	@property void readTimeout(Duration duration);
	/// ditto
	@property Duration readTimeout() const;

	/// Determines The current connection status.
	@property bool connected() const;

	/// Returns the IP address of the connected peer.
	@property string peerAddress() const;

	/// Actively closes the connection.
	void close();

	/// Sets a timeout until data has to be availabe for read. Returns false on timeout.
	bool waitForData(Duration timeout);
}

/// Compatibility alias, will be deprecated soon.
alias TcpConnection = TCPConnection;


/**
	Represents a listening TCP socket.
*/
interface TCPListener /*: EventedObject*/ {
	/// Stops listening and closes the socket.
	void stopListening();
}

/// Compatibility alias, will be deprecated soon.
alias TcpListener = TCPListener;


/**
	Represents a bound and possibly 'connected' UDP socket.
*/
interface UDPConnection : EventedObject {
	/** Returns the address to which the UDP socket is bound.
	*/
	@property string bindAddress() const;

	/** Determines if the socket is allowed to send to broadcast addresses.
	*/
	@property bool canBroadcast() const;
	/// ditto
	@property void canBroadcast(bool val);

	/** Locks the UDP connection to a certain peer.

		Once connected, the UDPConnection can only communicate with the specified peer.
		Otherwise communication with any reachable peer is possible.
	*/
	void connect(string host, ushort port);

	/** Sends a single packet.

		If peer_address is given, the packet is send to that address. Otherwise the packet
		will be sent to the address specified by a call to connect().
	*/
	void send(in ubyte[] data, in NetworkAddress* peer_address = null);

	/** Receives a single packet.

		If a buffer is given, it must be large enough to hold the full packet.
	*/
	ubyte[] recv(ubyte[] buf = null, NetworkAddress* peer_address = null);
}

/// Compatibility alias, will be deprecated soon.
alias UdpConnection = UDPConnection;


enum TCPListenOptions {
	defaults = 0,
	distribute = 1<<0
}

/// Compatibility alias, will be deprecated soon.
alias TcpListenOptions = TCPListenOptions;<|MERGE_RESOLUTION|>--- conflicted
+++ resolved
@@ -161,11 +161,7 @@
 /**
 	Represents a single TCP connection.
 */
-<<<<<<< HEAD
 interface TCPConnection : Stream, EventedObject {
-=======
-interface TCPConnection : Stream {
->>>>>>> b7988d89
 	/// Used to disable Nagle's algorithm.
 	@property void tcpNoDelay(bool enabled);
 	/// ditto
